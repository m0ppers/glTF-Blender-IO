--- conflicted
+++ resolved
@@ -83,12 +83,9 @@
     def is_filled(self, chan: Channel) -> bool:
         return chan in self.fills
 
-<<<<<<< HEAD
-=======
     def empty(self) -> bool:
         return not self.fills
 
->>>>>>> a917de1a
     def __on_happy_path(self) -> bool:
         # Whether there is an existing Blender image we can use for this
         # ExportImage because all the channels come from the matching
@@ -105,155 +102,11 @@
         )
 
     def encode(self, mime_type: Optional[str]) -> bytes:
-<<<<<<< HEAD
-        self.mime_type = mime_type
-
-        # Happy path = we can just use an existing Blender image
-        if self.__on_happy_path():
-            return self.__encode_happy()
-
-        # Unhappy path = we need to create the image self.fills describes.
-        return self.__encode_unhappy()
-
-    def __encode_happy(self) -> bytes:
-        for fill in self.fills.values():
-            return self.__encode_from_image(fill.image)
-
-    def __encode_unhappy(self) -> bytes:
-        tmp_scene = None
-        orig_colorspaces = {}
-        try:
-            # Create a Compositor nodetree on a temp scene that will
-            # construct the image described in self.fills. Think like...
-            #
-            #     [ Image ]--->[ Sep RGBA ]    [ Comb RGBA ]
-            #                  [  src_chan]--->[dst_chan   ]--->[ Output ]
-            #
-            # Then render the scene to a temp file and read it back. This is
-            # pretty hacky, but it's faster than doing this by manipulating
-            # pixels, at least for big images.
-            tmp_scene = bpy.data.scenes.new('##gltf-export:tmp-scene##')
-
-            tmp_scene.use_nodes = True
-            node_tree = tmp_scene.node_tree
-            for node in node_tree.nodes:
-                node_tree.nodes.remove(node)
-
-            size = None
-
-            out = node_tree.nodes.new('CompositorNodeComposite')
-            comb_rgba = node_tree.nodes.new('CompositorNodeCombRGBA')
-            comb_rgba.inputs[0].default_value = 1.0
-            comb_rgba.inputs[1].default_value = 1.0
-            comb_rgba.inputs[2].default_value = 1.0
-            comb_rgba.inputs[3].default_value = 1.0
-            node_tree.links.new(out.inputs['Image'], comb_rgba.outputs['Image'])
-
-            for dst_chan, fill in self.fills.items():
-                if isinstance(fill, FillImage):
-                    img = node_tree.nodes.new('CompositorNodeImage')
-                    img.image = fill.image
-                    sep_rgba = node_tree.nodes.new('CompositorNodeSepRGBA')
-                    node_tree.links.new(sep_rgba.inputs['Image'], img.outputs['Image'])
-                    node_tree.links.new(comb_rgba.inputs[dst_chan], sep_rgba.outputs[fill.src_chan])
-
-                    # Use Non-Color colorspace for all images and set the
-                    # display colorspace to 'None' below when we render.
-                    if fill.image.name not in orig_colorspaces:
-                        # Save the original value so we can put it back.
-                        orig_colorspace = fill.image.colorspace_settings.name
-                        orig_colorspaces[fill.image.name] = orig_colorspace
-                    fill.image.colorspace_settings.name = 'Non-Color'
-
-                    if size is None:
-                        size = (fill.image.size[0], fill.image.size[1])
-                    else:
-                        # All images should be the same size (should be
-                        # guaranteed by gather_texture_info)
-                        assert size == (fill.image.size[0], fill.image.size[1])
-
-            if size is None:
-                size = (1, 1)
-
-            return _render_tmp_scene(
-                tmp_scene=tmp_scene,
-                width=size[0],
-                height=size[1],
-                mime_type=self.mime_type,
-                colorspace='None',
-                has_alpha=Channel.A in self.fills,
-            )
-
-        finally:
-            if tmp_scene is not None:
-                bpy.data.scenes.remove(tmp_scene, do_unlink=True)
-
-            # Restore original colorspace settings
-            for img_name, colorspace in orig_colorspaces.items():
-                bpy.data.images[img_name].colorspace_settings.name = colorspace
-
-    def __encode_from_image(self, image: bpy.types.Image) -> bytes:
-        file_format = {
-=======
         self.file_format = {
->>>>>>> a917de1a
             "image/jpeg": "JPEG",
             "image/png": "PNG"
-        }.get(self.mime_type, "PNG")
-
-<<<<<<< HEAD
-        # For images already on disk, skip saving them and just read them back.
-        # (What about if the image has changed on disk though?)
-        if file_format == image.file_format and not image.is_dirty:
-            src_path = bpy.path.abspath(image.filepath_raw)
-            if os.path.isfile(src_path):
-                with open(src_path, 'rb') as f:
-                    return f.read()
-
-        with tempfile.TemporaryDirectory() as tmpdirname:
-            tmpfilename = tmpdirname + "/img"
-
-            # Save original values
-            orig_filepath_raw = image.filepath_raw
-            orig_file_format = image.file_format
-            try:
-                image.filepath_raw = tmpfilename
-                image.file_format = file_format
-
-                image.save()
-
-            finally:
-                # Restore original values
-                image.filepath_raw = orig_filepath_raw
-                image.file_format = orig_file_format
-
-            with open(tmpfilename, "rb") as f:
-                return f.read()
-
-
-def _render_tmp_scene(
-    tmp_scene, width, height, mime_type, colorspace, has_alpha,
-) -> bytes:
-    """Fill in render settings, render the scene to a file, and read back."""
-    tmp_scene.render.resolution_x = width
-    tmp_scene.render.resolution_y = height
-    tmp_scene.render.resolution_percentage = 100
-
-    if mime_type:
-        tmp_scene.render.image_settings.file_format = {
-            "image/jpeg": "JPEG",
-            "image/png": "PNG",
         }.get(mime_type, "PNG")
-    tmp_scene.display_settings.display_device = colorspace
-    tmp_scene.render.image_settings.color_mode = 'RGBA' if has_alpha else 'RGB'
-    tmp_scene.render.dither_intensity = 0.0
-
-    # Turn off all metadata (stuff like use_stamp_date, etc.)
-    for attr in dir(tmp_scene.render):
-        if attr.startswith('use_stamp_'):
-            setattr(tmp_scene.render, attr, False)
-
-=======
+
         # Happy path = we can just use an existing Blender image
         if self.__on_happy_path():
             return self.__encode_happy()
@@ -475,15 +328,11 @@
         if attr.startswith('use_stamp_'):
             setattr(tmp_scene.render, attr, False)
 
->>>>>>> a917de1a
     with tempfile.TemporaryDirectory() as tmpdirname:
         tmpfilename = tmpdirname + "/img"
         tmp_scene.render.filepath = tmpfilename
         tmp_scene.render.use_file_extension = False
-<<<<<<< HEAD
-=======
         tmp_scene.render.image_settings.file_format = file_format
->>>>>>> a917de1a
 
         bpy.ops.render.render(scene=tmp_scene.name, write_still=True)
 
