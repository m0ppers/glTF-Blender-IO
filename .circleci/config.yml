version: 2.1
jobs:
  build:
    docker:
      - image: node:8-stretch
    parallelism: 4
    environment:
      TEST_FILTERS: >-
        General|blender279b_export
        blender28_export
        blender279b_roundtrip
        blender28_roundtrip
    steps:
      - checkout
      - run:
          name: Install Blender
          no_output_timeout: 20m
          command: |
            FILTERS=($TEST_FILTERS)
            FILTER=${FILTERS[$CIRCLE_NODE_INDEX]}
            echo "FILTER: '$FILTER'"
            export DEBIAN_FRONTEND=noninteractive
            apt -q update && apt install --no-install-recommends -y -q \
              libglu1-mesa \
              libxi6
            if [[ $FILTER =~ blender279 ]]; then
              echo "Installing Blender 2.79"
              BLENDER279_URL=https://download.blender.org/release/Blender2.79/blender-2.79b-linux-glibc219-x86_64.tar.bz2
              mkdir /opt/blender279
              curl -SL "$BLENDER279_URL" | \
                tar -jx -C /opt/blender279 --strip-components=1
              ln -s /opt/blender279/blender /usr/local/bin/blender279b
            fi
            if [[ $FILTER =~ blender28 ]]; then
              BLENDER28_URL="https://builder.blender.org$(curl -s https://builder.blender.org/download/ | \
<<<<<<< HEAD
                grep -oe '[^\"]*blender-2\.83[^\"]*linux[^\"]*-x86_64[^\"]*' | \
=======
                grep -oe '[^\"]*blender-2\.82[^\"]*linux64[^\"]*' | \
>>>>>>> b55f8ba0
                tail -n1)"
              BLENDER28_VERSION=$(echo $BLENDER28_URL | grep -Po 'blender-2\.\K[0-9]+')
              echo "Installing Blender 2.${BLENDER28_VERSION}"
              mkdir /opt/blender28
              echo "Downloading from: $BLENDER28_URL"
              curl -SL "$BLENDER28_URL" | \
                tar -Jx -C /opt/blender28 --strip-components=1
              ln -s /opt/blender28/blender /usr/local/bin/blender28
            fi
      - run:
          name: Setup Tests
          command: |
            FILTERS=($TEST_FILTERS)
            FILTER=${FILTERS[$CIRCLE_NODE_INDEX]}
            if [[ $FILTER =~ blender279 ]]; then
              rm -rf /opt/blender279/2.79/scripts/addons/io_scene_gltf2
              cp -r addons/io_scene_gltf2 /opt/blender279/2.79/scripts/addons/io_scene_gltf2
            fi
            if [[ $FILTER =~ blender28 ]]; then
              rm -rf /opt/blender28/2.8*/scripts/addons/io_scene_gltf2
              cp -r addons/io_scene_gltf2 /opt/blender28/2.8*/scripts/addons
            fi
            cd tests
            yarn install
            mkdir -p /out
      - run:
          name: Run Tests
          command: |
            FILTERS=($TEST_FILTERS)
            FILTER=${FILTERS[$CIRCLE_NODE_INDEX]}
            cd tests
            OUT_PREFIX=/out yarn test-bail --reporter-options reportDir=/out/mochawesome -g $FILTER
      - store_artifacts:
          path: /out<|MERGE_RESOLUTION|>--- conflicted
+++ resolved
@@ -33,11 +33,7 @@
             fi
             if [[ $FILTER =~ blender28 ]]; then
               BLENDER28_URL="https://builder.blender.org$(curl -s https://builder.blender.org/download/ | \
-<<<<<<< HEAD
-                grep -oe '[^\"]*blender-2\.83[^\"]*linux[^\"]*-x86_64[^\"]*' | \
-=======
-                grep -oe '[^\"]*blender-2\.82[^\"]*linux64[^\"]*' | \
->>>>>>> b55f8ba0
+                grep -oe '[^\"]*blender-2\.83[^\"]*linux64[^\"]*' | \
                 tail -n1)"
               BLENDER28_VERSION=$(echo $BLENDER28_URL | grep -Po 'blender-2\.\K[0-9]+')
               echo "Installing Blender 2.${BLENDER28_VERSION}"
