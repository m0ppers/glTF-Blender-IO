--- conflicted
+++ resolved
@@ -15,11 +15,7 @@
 bl_info = {
     'name': 'glTF 2.0 format',
     'author': 'Julien Duroure, Scurest, Norbert Nopper, Urs Hanselmann, Moritz Becher, Benjamin Schmithüsen, Jim Eckerlein, and many external contributors',
-<<<<<<< HEAD
-    "version": (1, 4, 1),
-=======
     "version": (1, 3, 45),
->>>>>>> 3730fce7
     'blender': (2, 90, 0),
     'location': 'File > Import-Export',
     'description': 'Import-Export as glTF 2.0',
@@ -848,11 +844,7 @@
     """Load a glTF 2.0 file"""
     bl_idname = 'import_scene.gltf'
     bl_label = 'Import glTF 2.0'
-<<<<<<< HEAD
-    bl_options = {'PRESET', 'UNDO'}
-=======
     bl_options = {'REGISTER', 'UNDO'}
->>>>>>> 3730fce7
 
     filter_glob: StringProperty(default="*.glb;*.gltf", options={'HIDDEN'})
 
